<<<<<<< HEAD
[![CircleCI](https://circleci.com/gh/drand/bls12-381.svg?style=svg)](https://circleci.com/gh/drand/bls12-381)

**This is a fork implementing a kyber/dedis wrapper for this library (among
other things)**

High speed bls12-381 implementation in go.
=======
### High Speed BLS12-381 Implementation in Go  
>>>>>>> 2c81558b

#### Pairing Instance

A Group instance or a pairing engine instance _is not_ suitable for concurrent processing since an instance has its own preallocated memory for temporary variables. A new instance must be created for each thread.

#### Base Field

x86 optimized base field is generated with [kilic/fp](https://github.com/kilic/fp) and for native go is generated with [goff](https://github.com/ConsenSys/goff). Generated codes are slightly edited in both for further requirements.

#### Scalar Field

Standart big.Int module is currently used for scalar field implementation. x86 optimized faster field implementation is planned to be added.

#### Serialization

Point serialization is in line with [zkcrypto library](https://github.com/zkcrypto/pairing/tree/master/src/bls12_381#serialization).

#### Mapping to G1 and G2 Point

[Simplified SWU method](https://tools.ietf.org/html/draft-irtf-cfrg-hash-to-curve-06) and _try and increment_ method are available for both G1 and G2.

#### Benchmarks

![test results badge](https://github.com/kilic/bls12-381/workflows/Test/badge.svg)

on _3.1 GHz i5_

```
BenchmarkPairing  1034837 ns/op
```
<|MERGE_RESOLUTION|>--- conflicted
+++ resolved
@@ -1,13 +1,9 @@
-<<<<<<< HEAD
 [![CircleCI](https://circleci.com/gh/drand/bls12-381.svg?style=svg)](https://circleci.com/gh/drand/bls12-381)
 
 **This is a fork implementing a kyber/dedis wrapper for this library (among
 other things)**
 
-High speed bls12-381 implementation in go.
-=======
-### High Speed BLS12-381 Implementation in Go  
->>>>>>> 2c81558b
+# High speed bls12-381 implementation in go.
 
 #### Pairing Instance
 
