package bls12381

import (
	"fmt"
	"math"
	"math/big"
)

// PointG2 is type for point in G2.
// PointG2 is both used for Affine and Jacobian point representation.
// If z is equal to one the point is accounted as in affine form.
type PointG2 [3]fe2

// Set copies valeus of one point to another.
func (p *PointG2) Set(p2 *PointG2) *PointG2 {
	p[0][0].Set(&p2[0][0])
	p[1][1].Set(&p2[1][1])
	p[2][0].Set(&p2[2][0])
	p[0][1].Set(&p2[0][1])
	p[1][0].Set(&p2[1][0])
	p[2][1].Set(&p2[2][1])
	return p
}

type tempG2 struct {
	t [9]*fe2
}

// G2 is struct for G2 group.
type G2 struct {
	f *fp2
	tempG2
}

// NewG2 constructs a new G2 instance.
func NewG2(f *fp2) *G2 {
	cfgArch()
	if f == nil {
		f = newFp2()
	}
	t := newTempG2()
	return &G2{f, t}
}

func newTempG2() tempG2 {
	t := [9]*fe2{}
	for i := 0; i < 9; i++ {
		t[i] = &fe2{}
	}
	return tempG2{t}
}

// Q returns group order in big.Int.
func (g *G2) Q() *big.Int {
	return new(big.Int).Set(q)
}

// FromUncompressed expects byte slice larger than 192 bytes and given bytes returns a new point in G2.
// Serialization rules are in line with zcash library. See below for details.
// https://github.com/zcash/librustzcash/blob/master/pairing/src/bls12_381/README.md#serialization
// https://docs.rs/bls12_381/0.1.1/bls12_381/notes/serialization/index.html
func (g *G2) FromUncompressed(uncompressed []byte) (*PointG2, error) {
	if len(uncompressed) < 192 {
		return nil, fmt.Errorf("input string should be equal or larger than 192")
	}
	var in [192]byte
	copy(in[:], uncompressed[:192])
	if in[0]&(1<<7) != 0 {
		return nil, fmt.Errorf("compression flag should be zero")
	}
	if in[0]&(1<<5) != 0 {
		return nil, fmt.Errorf("sort flag should be zero")
	}
	if in[0]&(1<<6) != 0 {
		for i, v := range in {
			if (i == 0 && v != 0x40) || (i != 0 && v != 0x00) {
				return nil, fmt.Errorf("input string should be zero when infinity flag is set")
			}
		}
		return g.Zero(), nil
	}
	in[0] &= 0x1f
	x, err := g.f.fromBytes(in[:96])
	if err != nil {
		return nil, err
	}
	y, err := g.f.fromBytes(in[96:])
	if err != nil {
		return nil, err
	}
	z := g.f.one()
	p := &PointG2{*x, *y, *z}
	if !g.IsOnCurve(p) {
		return nil, fmt.Errorf("point is not on curve")
	}
	if !g.InCorrectSubgroup(p) {
		return nil, fmt.Errorf("point is not on correct subgroup")
	}
	return p, nil
}

// ToUncompressed given a G2 point returns bytes in uncompressed (x, y) form of the point.
// Serialization rules are in line with zcash library. See below for details.
// https://github.com/zcash/librustzcash/blob/master/pairing/src/bls12_381/README.md#serialization
// https://docs.rs/bls12_381/0.1.1/bls12_381/notes/serialization/index.html
func (g *G2) ToUncompressed(p *PointG2) []byte {
	out := make([]byte, 192)
	g.Affine(p)
	if g.IsZero(p) {
		out[0] |= 1 << 6
		return out
	}
	copy(out[:96], g.f.toBytes(&p[0]))
	copy(out[96:], g.f.toBytes(&p[1]))
	return out
}

// FromCompressed expects byte slice larger than 96 bytes and given bytes returns a new point in G2.
// Serialization rules are in line with zcash library. See below for details.
// https://github.com/zcash/librustzcash/blob/master/pairing/src/bls12_381/README.md#serialization
// https://docs.rs/bls12_381/0.1.1/bls12_381/notes/serialization/index.html
func (g *G2) FromCompressed(compressed []byte) (*PointG2, error) {
	if len(compressed) < 96 {
		return nil, fmt.Errorf("input string should be equal or larger than 96")
	}
	var in [96]byte
	copy(in[:], compressed[:])
	if in[0]&(1<<7) == 0 {
		return nil, fmt.Errorf("bad compression")
	}
	if in[0]&(1<<6) != 0 {
		// in[0] == (1 << 6) + (1 << 7)
		for i, v := range in {
			if (i == 0 && v != 0xc0) || (i != 0 && v != 0x00) {
				return nil, fmt.Errorf("input string should be zero when infinity flag is set")
			}
		}
		return g.Zero(), nil
	}
	a := in[0]&(1<<5) != 0
	in[0] &= 0x1f
	x, err := g.f.fromBytes(in[:])
	if err != nil {
		return nil, err
	}
	// solve curve equation
	y := &fe2{}
	g.f.square(y, x)
	g.f.mul(y, y, x)
	g.f.add(y, y, b2)
	if ok := g.f.sqrt(y, y); !ok {
		return nil, fmt.Errorf("point is not on curve")
	}
	// select lexicographically, should be in normalized form
	negYn, negY, yn := &fe2{}, &fe2{}, &fe2{}
	g.f.fromMont(yn, y)
	g.f.neg(negY, y)
	g.f.neg(negYn, yn)
	if (yn[1].Cmp(&negYn[1]) > 0 != a) || (yn[1].IsZero() && yn[0].Cmp(&negYn[0]) > 0 != a) {
		g.f.copy(y, negY)
	}
	z := g.f.one()
	p := &PointG2{*x, *y, *z}
	if !g.InCorrectSubgroup(p) {
		return nil, fmt.Errorf("point is not on correct subgroup")
	}
	return p, nil
}

// ToCompressed given a G2 point returns bytes in compressed form of the point.
// Serialization rules are in line with zcash library. See below for details.
// https://github.com/zcash/librustzcash/blob/master/pairing/src/bls12_381/README.md#serialization
// https://docs.rs/bls12_381/0.1.1/bls12_381/notes/serialization/index.html
func (g *G2) ToCompressed(p *PointG2) []byte {
	out := make([]byte, 96)
	g.Affine(p)
	if g.IsZero(p) {
		out[0] |= 1 << 6
	} else {
		copy(out[:], g.f.toBytes(&p[0]))
		y, negY := &fe2{}, &fe2{}
		g.f.fromMont(y, &p[1])
		g.f.neg(negY, y)
		if (y[1].Cmp(&negY[1]) > 0) || (y[1].IsZero() && y[1].Cmp(&negY[1]) > 0) {
			out[0] |= 1 << 5
		}
	}
	out[0] |= 1 << 7
	return out
}

func (g *G2) fromBytesUnchecked(in []byte) (*PointG2, error) {
	p0, err := g.f.fromBytes(in[:96])
	if err != nil {
		return nil, err
	}
	p1, err := g.f.fromBytes(in[96:])
	if err != nil {
		return nil, err
	}
	p2 := g.f.one()
	return &PointG2{*p0, *p1, *p2}, nil
}

// FromBytes constructs a new point given uncompressed byte input.
// FromBytes does not take zcash flags into account.
// Byte input expected to be larger than 96 bytes.
// First 192 bytes should be concatenation of x and y values
// Point (0, 0) is considered as infinity.
func (g *G2) FromBytes(in []byte) (*PointG2, error) {
	if len(in) < 192 {
		return nil, fmt.Errorf("input string should be equal or larger than 192")
	}
	p0, err := g.f.fromBytes(in[:96])
	if err != nil {
		return nil, err
	}
	p1, err := g.f.fromBytes(in[96:])
	if err != nil {
		return nil, err
	}
	// check if given input points to infinity
	if g.f.isZero(p0) && g.f.isZero(p1) {
		return g.Zero(), nil
	}
	p2 := g.f.one()
	p := &PointG2{*p0, *p1, *p2}
	if !g.IsOnCurve(p) {
		return nil, fmt.Errorf("point is not on curve")
	}
	return p, nil
}

// ToBytes serializes a point into bytes in uncompressed form,
// does not take zcash flags into account,
// returns (0, 0) if point is infinity.
func (g *G2) ToBytes(p *PointG2) []byte {
	out := make([]byte, 192)
	if g.IsZero(p) {
		return out
	}
	g.Affine(p)
	copy(out[:96], g.f.toBytes(&p[0]))
	copy(out[96:], g.f.toBytes(&p[1]))
	return out
}

// New creates a new G2 Point which is equal to zero in other words point at infinity.
func (g *G2) New() *PointG2 {
	return g.Zero()
}

// Zero returns a new G2 Point which is equal to point at infinity.
func (g *G2) Zero() *PointG2 {
	return &PointG2{
		*g.f.zero(),
		*g.f.one(),
		*g.f.zero(),
	}
}

// One returns a new G2 Point which is equal to generator point.
func (g *G2) One() *PointG2 {
	return g.Copy(&PointG2{}, &g2One)
}

// Copy copies source point to destination point.
func (g *G2) Copy(dst *PointG2, src *PointG2) *PointG2 {
	return dst.Set(src)
}

// IsZero returns true if given point is equal to zero.
func (g *G2) IsZero(p *PointG2) bool {
	return g.f.isZero(&p[2])
}

// Equal checks if given two G2 point is equal in their affine form.
func (g *G2) Equal(p1, p2 *PointG2) bool {
	if g.IsZero(p1) {
		return g.IsZero(p2)
	}
	if g.IsZero(p2) {
		return g.IsZero(p1)
	}
	t := g.t
	g.f.square(t[0], &p1[2])
	g.f.square(t[1], &p2[2])
	g.f.mul(t[2], t[0], &p2[0])
	g.f.mul(t[3], t[1], &p1[0])
	g.f.mul(t[0], t[0], &p1[2])
	g.f.mul(t[1], t[1], &p2[2])
	g.f.mul(t[1], t[1], &p1[1])
	g.f.mul(t[0], t[0], &p2[1])
	return g.f.equal(t[0], t[1]) && g.f.equal(t[2], t[3])
}

// InCorrectSubgroup checks whether given point is in correct subgroup.
func (g *G2) InCorrectSubgroup(p *PointG2) bool {
	tmp := &PointG2{}
	g.MulScalar(tmp, p, q)
	return g.IsZero(tmp)
}

// IsOnCurve checks a G2 point is on curve.
func (g *G2) IsOnCurve(p *PointG2) bool {
	if g.IsZero(p) {
		return true
	}
	t := g.t
	g.f.square(t[0], &p[1])
	g.f.square(t[1], &p[0])
	g.f.mul(t[1], t[1], &p[0])
	g.f.square(t[2], &p[2])
	g.f.square(t[3], t[2])
	g.f.mul(t[2], t[2], t[3])
	g.f.mul(t[2], b2, t[2])
	g.f.add(t[1], t[1], t[2])
	return g.f.equal(t[0], t[1])
}

// IsAffine checks a G2 point whether it is in affine form.
func (g *G2) IsAffine(p *PointG2) bool {
	return g.f.equal(&p[2], g.f.one())
}

// Affine calculates affine form of given G2 point.
func (g *G2) Affine(p *PointG2) *PointG2 {
	if g.IsZero(p) {
		return p
	}
	if !g.IsAffine(p) {
		t := g.t
		g.f.inverse(t[0], &p[2])
		g.f.square(t[1], t[0])
		g.f.mul(&p[0], &p[0], t[1])
		g.f.mul(t[0], t[0], t[1])
		g.f.mul(&p[1], &p[1], t[0])
		g.f.copy(&p[2], g.f.one())
	}
	return p
}

// Add adds two G2 points p1, p2 and assigns the result to point at first argument.
func (g *G2) Add(r, p1, p2 *PointG2) *PointG2 {
	// http://www.hyperelliptic.org/EFD/gp/auto-shortw-jacobian-0.html#addition-add-2007-bl
	if g.IsZero(p1) {
		g.Copy(r, p2)
		return r
	}
	if g.IsZero(p2) {
		g.Copy(r, p1)
		return r
	}
	t := g.t
	g.f.square(t[7], &p1[2])
	g.f.mul(t[1], &p2[0], t[7])
	g.f.mul(t[2], &p1[2], t[7])
	g.f.mul(t[0], &p2[1], t[2])
	g.f.square(t[8], &p2[2])
	g.f.mul(t[3], &p1[0], t[8])
	g.f.mul(t[4], &p2[2], t[8])
	g.f.mul(t[2], &p1[1], t[4])
	if g.f.equal(t[1], t[3]) {
		if g.f.equal(t[0], t[2]) {
			return g.Double(r, p1)
		} else {
			return g.Copy(r, infinity2)
		}
	}
	g.f.sub(t[1], t[1], t[3])
	g.f.double(t[4], t[1])
	g.f.square(t[4], t[4])
	g.f.mul(t[5], t[1], t[4])
	g.f.sub(t[0], t[0], t[2])
	g.f.double(t[0], t[0])
	g.f.square(t[6], t[0])
	g.f.sub(t[6], t[6], t[5])
	g.f.mul(t[3], t[3], t[4])
	g.f.double(t[4], t[3])
	g.f.sub(&r[0], t[6], t[4])
	g.f.sub(t[4], t[3], &r[0])
	g.f.mul(t[6], t[2], t[5])
	g.f.double(t[6], t[6])
	g.f.mul(t[0], t[0], t[4])
	g.f.sub(&r[1], t[0], t[6])
	g.f.add(t[0], &p1[2], &p2[2])
	g.f.square(t[0], t[0])
	g.f.sub(t[0], t[0], t[7])
	g.f.sub(t[0], t[0], t[8])
	g.f.mul(&r[2], t[0], t[1])
	return r
}

// Double doubles a G2 point p and assigns the result to the point at first argument.
func (g *G2) Double(r, p *PointG2) *PointG2 {
	// http://www.hyperelliptic.org/EFD/gp/auto-shortw-jacobian-0.html#doubling-dbl-2009-l
	if g.IsZero(p) {
		g.Copy(r, p)
		return r
	}
	t := g.t
	g.f.square(t[0], &p[0])
	g.f.square(t[1], &p[1])
	g.f.square(t[2], t[1])
	g.f.add(t[1], &p[0], t[1])
	g.f.square(t[1], t[1])
	g.f.sub(t[1], t[1], t[0])
	g.f.sub(t[1], t[1], t[2])
	g.f.double(t[1], t[1])
	g.f.double(t[3], t[0])
	g.f.add(t[0], t[3], t[0])
	g.f.square(t[4], t[0])
	g.f.double(t[3], t[1])
	g.f.sub(&r[0], t[4], t[3])
	g.f.sub(t[1], t[1], &r[0])
	g.f.double(t[2], t[2])
	g.f.double(t[2], t[2])
	g.f.double(t[2], t[2])
	g.f.mul(t[0], t[0], t[1])
	g.f.sub(t[1], t[0], t[2])
	g.f.mul(t[0], &p[1], &p[2])
	g.f.copy(&r[1], t[1])
	g.f.double(&r[2], t[0])
	return r
}

// Neg negates a G2 point p and assigns the result to the point at first argument.
func (g *G2) Neg(r, p *PointG2) *PointG2 {
	g.f.copy(&r[0], &p[0])
	g.f.neg(&r[1], &p[1])
	g.f.copy(&r[2], &p[2])
	return r
}

// Sub subtracts two G2 points p1, p2 and assigns the result to point at first argument.
func (g *G2) Sub(c, a, b *PointG2) *PointG2 {
	d := &PointG2{}
	g.Neg(d, b)
	g.Add(c, a, d)
	return c
}

// MulScalar multiplies a point by given scalar value in big.Int and assigns the result to point at first argument.
func (g *G2) MulScalar(c, p *PointG2, e *big.Int) *PointG2 {
	q, n := &PointG2{}, &PointG2{}
	g.Copy(n, p)
	l := e.BitLen()
	for i := 0; i < l; i++ {
		if e.Bit(i) == 1 {
			g.Add(q, q, n)
		}
		g.Double(n, n)
	}
	return g.Copy(c, q)
}

// ClearCofactor maps given a G2 point to correct subgroup
func (g *G2) ClearCofactor(p *PointG2) {
	g.MulScalar(p, p, cofactorEFFG2)
}

// MultiExp calculates multi exponentiation. Given pairs of G2 point and scalar values
// (P_0, e_0), (P_1, e_1), ... (P_n, e_n) calculates r = e_0 * P_0 + e_1 * P_1 + ... + e_n * P_n
// Length of points and scalars are expected to be equal, otherwise an error is returned.
// Result is assigned to point at first argument.
func (g *G2) MultiExp(r *PointG2, points []*PointG2, powers []*big.Int) (*PointG2, error) {
	if len(points) != len(powers) {
		return nil, fmt.Errorf("point and scalar vectors should be in same length")
	}
	var c uint32 = 3
	if len(powers) >= 32 {
		c = uint32(math.Ceil(math.Log10(float64(len(powers)))))
	}
	bucketSize, numBits := (1<<c)-1, uint32(g.Q().BitLen())
	windows := make([]*PointG2, numBits/c+1)
	bucket := make([]*PointG2, bucketSize)
	acc, sum := g.New(), g.New()
	for i := 0; i < bucketSize; i++ {
		bucket[i] = g.New()
	}
	mask := (uint64(1) << c) - 1
	j := 0
	var cur uint32
	for cur <= numBits {
		g.Copy(acc, g.Zero())
		bucket = make([]*PointG2, (1<<c)-1)
		for i := 0; i < len(bucket); i++ {
			bucket[i] = g.New()
		}
		for i := 0; i < len(powers); i++ {
			s0 := powers[i].Uint64()
			index := uint(s0 & mask)
			if index != 0 {
				g.Add(bucket[index-1], bucket[index-1], points[i])
			}
			powers[i] = new(big.Int).Rsh(powers[i], uint(c))
		}

		g.Copy(sum, g.Zero())
		for i := len(bucket) - 1; i >= 0; i-- {
			g.Add(sum, sum, bucket[i])
			g.Add(acc, acc, sum)
		}
		windows[j] = g.New()
		g.Copy(windows[j], acc)
		j++
		cur += c
	}
	g.Copy(acc, g.Zero())
	for i := len(windows) - 1; i >= 0; i-- {
		for j := uint32(0); j < c; j++ {
			g.Double(acc, acc)
		}
		g.Add(acc, acc, windows[i])
	}
	g.Copy(r, acc)
	return r, nil
}

// MapToPointTI given a byte slice returns a valid G2 point.
// This mapping function implements the 'try and increment' method.
func (g *G2) MapToPointTI(in []byte) (*PointG2, error) {
	fp2 := g.f
	x, err := fp2.fromBytes(in)
	if err != nil {
		return nil, err
	}
	y := &fe2{}
	one := fp2.one()
	for {
		fp2.square(y, x)
		fp2.mul(y, y, x)
		fp2.add(y, y, b2)
		if ok := fp2.sqrt(y, y); ok {
			// favour negative y
			negYn, negY, yn := &fe2{}, &fe2{}, &fe2{}
			fp2.fromMont(yn, y)
			fp2.neg(negY, y)
			fp2.neg(negYn, yn)
			if yn[1].Cmp(&negYn[1]) > 0 || (yn[1].IsZero() && yn[0].Cmp(&negYn[0]) > 0) {
				// fp2.copy(y, y)
			} else {
				fp2.copy(y, negY)
			}
			p := &PointG2{*x, *y, *one}
			g.ClearCofactor(p)
			return p, nil
		}
		fp2.add(x, x, one)
	}
}

<<<<<<< HEAD
func hashWithDomainG2(g2 *G2, msg [32]byte, domain [8]byte) *PointG2 {
	xReBytes := [41]byte{}
	xImBytes := [41]byte{}
	xBytes := make([]byte, 96)
	copy(xReBytes[:32], msg[:])
	copy(xReBytes[32:40], domain[:])
	xReBytes[40] = 0x01
	copy(xImBytes[:32], msg[:])
	copy(xImBytes[32:40], domain[:])
	xImBytes[40] = 0x02
	copy(xBytes[16:48], sha256Hash(xImBytes[:]))
	copy(xBytes[64:], sha256Hash(xReBytes[:]))
	return g2.MapToPoint(xBytes)
}

// func (g *G2) MultiExp(r *PointG2, points []*PointG2, powers []*big.Int) (*PointG2, error) {
// 	if len(points) != len(powers) {
// 		return nil, fmt.Errorf("point and scalar vectors should be in same length")
// 	}
// 	var c uint = 3
// 	if len(powers) > 32 {
// 		c = uint(math.Ceil(math.Log10(float64(len(powers)))))
// 	}
// 	bucket_size, numBits := (1<<c)-1, q.BitLen()
// 	windows := make([]PointG2, numBits/int(c)+1)
// 	bucket := make([]PointG2, bucket_size)
// 	acc, sum, zero := g.Zero(), g.Zero(), g.Zero()
// 	s := new(big.Int)
// 	for i, m := 0, 0; i <= numBits; i, m = i+int(c), m+1 {
// 		for i := 0; i < bucket_size; i++ {
// 			g.Copy(&bucket[i], zero)
// 		}
// 		for j := 0; j < len(powers); j++ {
// 			s = powers[j]
// 			index := s.Uint64() & uint64(bucket_size)
// 			if index != 0 {
// 				g.Add(&bucket[index-1], &bucket[index-1], points[j])
// 			}
// 			s.Rsh(s, c)
// 		}
// 		g.Copy(acc, zero)
// 		g.Copy(sum, zero)
// 		for k := bucket_size - 1; k >= 0; k-- {
// 			g.Add(sum, sum, &bucket[k])
// 			g.Add(acc, acc, sum)
// 		}
// 		g.Copy(&windows[m], acc)
// 	}
// 	g.Copy(acc, zero)
// 	for i := len(windows) - 1; i >= 0; i-- {
// 		for j := 0; j < int(c); j++ {
// 			g.Double(acc, acc)
// 		}
// 		g.Add(acc, acc, &windows[i])
// 	}
// 	g.Copy(r, acc)
// 	return r, nil
// }
=======
// MapToPointSWU given a byte slice returns a valid G2 point.
// This mapping function implements the Simplified Shallue-van de Woestijne-Ulas method.
// https://tools.ietf.org/html/draft-irtf-cfrg-hash-to-curve-05#section-6.6.2
// Input byte slice should be a valid field element, otherwise an error is returned.
func (g *G2) MapToPointSWU(in []byte) (*PointG2, error) {
	fp2 := g.f
	u, err := fp2.fromBytes(in)
	if err != nil {
		return nil, err
	}
	x, y := fp2.swuMap(u)
	fp2.isogenyMap(x, y)
	one := fp2.one()
	q := &PointG2{*x, *y, *one}
	if !g.IsOnCurve(q) {
		return nil, fmt.Errorf("Found point is not on curve")
	}
	g.MulScalar(q, q, cofactorEFFG2)
	return g.Affine(q), nil
}
>>>>>>> 2c81558b
<|MERGE_RESOLUTION|>--- conflicted
+++ resolved
@@ -1,4 +1,4 @@
-package bls12381
+package bls
 
 import (
 	"fmt"
@@ -547,10 +547,10 @@
 			return p, nil
 		}
 		fp2.add(x, x, one)
-	}
-}
-
-<<<<<<< HEAD
+		//fp2.add(x, x, &fp2One)
+	}
+}
+
 func hashWithDomainG2(g2 *G2, msg [32]byte, domain [8]byte) *PointG2 {
 	xReBytes := [41]byte{}
 	xImBytes := [41]byte{}
@@ -563,53 +563,13 @@
 	xImBytes[40] = 0x02
 	copy(xBytes[16:48], sha256Hash(xImBytes[:]))
 	copy(xBytes[64:], sha256Hash(xReBytes[:]))
-	return g2.MapToPoint(xBytes)
-}
-
-// func (g *G2) MultiExp(r *PointG2, points []*PointG2, powers []*big.Int) (*PointG2, error) {
-// 	if len(points) != len(powers) {
-// 		return nil, fmt.Errorf("point and scalar vectors should be in same length")
-// 	}
-// 	var c uint = 3
-// 	if len(powers) > 32 {
-// 		c = uint(math.Ceil(math.Log10(float64(len(powers)))))
-// 	}
-// 	bucket_size, numBits := (1<<c)-1, q.BitLen()
-// 	windows := make([]PointG2, numBits/int(c)+1)
-// 	bucket := make([]PointG2, bucket_size)
-// 	acc, sum, zero := g.Zero(), g.Zero(), g.Zero()
-// 	s := new(big.Int)
-// 	for i, m := 0, 0; i <= numBits; i, m = i+int(c), m+1 {
-// 		for i := 0; i < bucket_size; i++ {
-// 			g.Copy(&bucket[i], zero)
-// 		}
-// 		for j := 0; j < len(powers); j++ {
-// 			s = powers[j]
-// 			index := s.Uint64() & uint64(bucket_size)
-// 			if index != 0 {
-// 				g.Add(&bucket[index-1], &bucket[index-1], points[j])
-// 			}
-// 			s.Rsh(s, c)
-// 		}
-// 		g.Copy(acc, zero)
-// 		g.Copy(sum, zero)
-// 		for k := bucket_size - 1; k >= 0; k-- {
-// 			g.Add(sum, sum, &bucket[k])
-// 			g.Add(acc, acc, sum)
-// 		}
-// 		g.Copy(&windows[m], acc)
-// 	}
-// 	g.Copy(acc, zero)
-// 	for i := len(windows) - 1; i >= 0; i-- {
-// 		for j := 0; j < int(c); j++ {
-// 			g.Double(acc, acc)
-// 		}
-// 		g.Add(acc, acc, &windows[i])
-// 	}
-// 	g.Copy(r, acc)
-// 	return r, nil
-// }
-=======
+	p2, err := g2.MapToPointTI(xBytes)
+	if err != nil {
+		panic(err)
+	}
+	return p2
+}
+
 // MapToPointSWU given a byte slice returns a valid G2 point.
 // This mapping function implements the Simplified Shallue-van de Woestijne-Ulas method.
 // https://tools.ietf.org/html/draft-irtf-cfrg-hash-to-curve-05#section-6.6.2
@@ -629,5 +589,4 @@
 	}
 	g.MulScalar(q, q, cofactorEFFG2)
 	return g.Affine(q), nil
-}
->>>>>>> 2c81558b
+}